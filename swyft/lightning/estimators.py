--- conflicted
+++ resolved
@@ -524,436 +524,434 @@
         lrs = swyft.LogRatioSamples(logratios, a, self.varnames)
 
         return lrs
-<<<<<<< HEAD
-
-
-class _LogRatioEstimator_Autoregressive_Gaussian_4factors(nn.Module):
-    r"""Estimate Gaussian log-ratios with an autoregressive model, using four factor decomposition.
-
-    Args:
-        num_params: Length of parameter vector.
-        varnames: List of names of parameter vector. If a single string is provided, indices are attached automatically.
-        L_init: Optional initial values for L-matrix.
-        minstd: Minimum standard deviation to enforce numerical stability
-
-    The forward method returns an swyft.LogRatioSamples object.
-    """
-
-    def __init__(self, num_params, varnames, L_init=None, minstd: float = 1e-10):
-        super().__init__()
-        self.cl = LogRatioEstimator_Gaussian(
-            num_params, varnames=varnames, minstd=minstd
-        )
-        self.num_params = num_params
-        self._mask = nn.Parameter(self._get_mask(num_params), requires_grad=False)
-        if L_init is None:
-            L_init = 0.1 * torch.ones(num_params, num_params)
-        self.L_full = nn.Parameter(L_init, requires_grad=True)
-
-    @property
-    def L(self):
-        """Lower triangular matrix of parameter correlations."""
-        return self._mask * self.L_full
-
-    @staticmethod
-    def _get_mask(D):
-        mask = torch.ones(D, D)
-        for i in range(D):
-            mask[i, i:] = 0
-        return mask
-
-    def forward(self, xA, zA, zB):
-        """Forward method.
-
-        Args:
-            xA: Data vector (num_params,)
-            zA: True parameters (num_params,)
-            zB: Contrastive parameters (num_params,)
-
-        Returns:
-            swyft.LogRatioSamples
-        """
-        lA = torch.matmul(zA, self.L.T)  # + torch.randn_like(xA)*1e-1
-        fA = torch.stack([xA, lA], dim=-1)
-        logratios = self.cl(fA, zB.unsqueeze(-1))
-
-        return logratios
-
-    def get_likelihood_components(
-        self, x, double_precision=True, enforce_positivity=True
-    ):
-        """Returns linear and quadratic component of likelihood ln p(x|z).
-
-        ln p(x|z) = -1/2 * [ z.T invN z + 2 z.T b ] + const(x)
-
-        Args:
-            x: Data vector
-            double_precision: Use double precision for matrix inversions
-            enfore_positivity: Add diagonal matrix to enfore positivity of quadratic terms
-
-        Returns:
-            invN, b: torch.Tensor, torch.Tensor
-        """
-        mean = self.cl.mean.detach()
-        cov = self.cl.cov.detach()
-        L = self.L.detach()
-
-        if double_precision:
-            cov = cov.double()
-            mean = mean.double()
-            L = L.double()
-            x = x.double()
-
-        xm, lm, zm = mean.T
-        invSigma_eff = torch.linalg.inv(cov)
-        invSigma_eff[:, 1:2, 1:2] += torch.linalg.inv(cov[:, 1:2, 1:2])
-        invSigma_eff[:, :2, :2] -= torch.linalg.inv(cov[:, :2, :2])
-        invSigma_eff[:, 1:, 1:] -= torch.linalg.inv(cov[:, 1:, 1:])
-        D11 = invSigma_eff[:, 0, 0]
-        D22 = invSigma_eff[:, 1, 1]
-        D33 = invSigma_eff[:, 2, 2]
-        D23 = invSigma_eff[:, 1, 2]
-        D12 = invSigma_eff[:, 0, 1]
-        D13 = invSigma_eff[:, 0, 2]
-
-        quadratic = (
-            torch.diag(D33)
-            + torch.matmul(torch.matmul(L.T, torch.diag(D22)), L)
-            + torch.matmul(L.T, torch.diag(D23))
-            + torch.matmul(torch.diag(D23), L)
-        )
-
-        # NEXT: Check if really necessary
-        if enforce_positivity:
-            mineig = torch.linalg.eig(quadratic).eigenvalues.real.min()
-            #    print(mineig)
-            quadratic = (
-                quadratic
-                - torch.eye(len(quadratic)).to(quadratic.device) * mineig * 1.0
-            )
-
-        linear = (
-            torch.matmul(torch.diag(D13) + torch.matmul(L.T, torch.diag(D12)), x - xm)
-            - torch.matmul(torch.diag(D23) + torch.matmul(L.T, torch.diag(D22)), lm)
-            - torch.matmul(torch.diag(D33) + torch.matmul(L.T, torch.diag(D23)), zm)
-        )
-
-        return quadratic, linear
-
-    def get_MAP(self, x, prior_cov=None, double_precision=True):
-        """Generate MAP estimator for z.
-
-        Args:
-            x: Data vector
-            prior_cov: Prior covariance matrix
-            double_precision: Use double precision for matrix inversion
-
-        Returns:
-            torch.tensor: MAP estimator
-        """
-
-        invN, b = self.get_likelihood_components(
-            x, double_precision=double_precision, enforce_positivity=False
-        )
-        if prior_cov is not None:
-            z_MAP = torch.matmul(
-                torch.linalg.inv(invN + torch.linalg.inv(prior_cov)), -b
-            )
-        else:
-            z_MAP = torch.matmul(torch.linalg.inv(invN), -b)
-        return z_MAP
-
-    def get_post_samples(self, N, x, prior_cov=None, gamma=1.0):
-        """Generate samples for z, using standard matrix inversion (Cholesky decomposition).
-
-        Args:
-            x: Data vector
-            prior_cov: Prior covariance matrix
-            gamma: Rescaling factor for likelihood covariance matrix
-
-        Returns:
-            Samples
-
-        Note: This is expected to work for significantly less than 1e4
-        dimensions. For more parameters, other techniques directly based on the
-        likelihood quadratic and linear components should be used.
-        """
-        best = self.get_MAP(x, prior_cov=prior_cov)
-        invN, _ = self.get_likelihood_components(x, enforce_positivity=True)
-        invN = invN * gamma
-        full_cov = torch.linalg.inv(invN + torch.linalg.inv(prior_cov))
-        dist = torch.distributions.MultivariateNormal(best, full_cov)
-        draws = dist.sample(torch.Size([N]))
-        return draws
-
-
-class LogRatioEstimator_Gaussian_Autoregressive_Z(nn.Module):
-    r"""Estimate high-dimensional Gaussian log-ratios with an autoregressive model.
-
-    Args:
-        num_params: Length of parameter vector.
-        varnames: List of names of parameter vector. If a single string is provided, indices are attached automatically.
-        L_init: Optional initial values for L-matrix.
-        minstd: Minimum standard deviation to enforce numerical stability
-
-    The forward method returns an swyft.LogRatioSamples object.
-    """
-
-    def __init__(
-        self, num_params, varnames, L1_init=None, L2_init=None, minstd: float = 1e-10
-    ):
-        super().__init__()
-        self.cl1 = LogRatioEstimator_Gaussian(
-            num_params, varnames=varnames, minstd=minstd
-        )  # Estimate prior
-        self.cl2 = LogRatioEstimator_Gaussian(
-            num_params, varnames=varnames, minstd=minstd
-        )  # Estimate likelihood
-        self.num_params = num_params
-        self._mask = nn.Parameter(self._get_mask(num_params), requires_grad=False)
-        if L1_init is None:
-            L1_init = torch.ones(num_params, num_params) * 0.1
-        self.L1_full = nn.Parameter(L1_init, requires_grad=True)
-        if L2_init is None:
-            L2_init = torch.ones(num_params, num_params) * 0.1
-        self.L2_full = nn.Parameter(L2_init, requires_grad=True)
-
-    @property
-    def L1(self):
-        """Lower triangular matrix of parameter correlations."""
-        return self._mask * self.L1_full
-
-    @property
-    def L2(self):
-        """Lower triangular matrix of parameter correlations."""
-        return self._mask * self.L2_full
-
-    @staticmethod
-    def _get_mask(D):
-        "Autoregressive masking"
-        mask = torch.ones(D, D)
-        for i in range(D):
-            mask[i, i:] = 0
-        return mask
-
-    def forward(self, xA, zA, zB):
-        """Forward method.
-
-        Args:
-            xA: Data vector from A (num_params,)
-            zA: Model parameters from A (num_params,)
-            zB: Model parameters from B (num_params,)
-
-        Returns:
-            swyft.LogRatioSamples
-        """
-        # Estimating correlated prior p(z)
-        L1zB = torch.matmul(zB, self.L1.T)
-        logratios1 = self.cl1(zA.unsqueeze(-1), L1zB.unsqueeze(-1))  # (z; L1 z)
-
-        # Estimating correlated posterior p(Gz|x)
-        G, D = self.get_prior_decomposition()
-        GzA = torch.matmul(zA, G.T.detach())
-        GzB = torch.matmul(zB, G.T.detach())
-
-        L2GzA = torch.matmul(GzA, self.L2.T)
-        fA = torch.stack([xA, L2GzA], dim=-1)
-        logratios2 = self.cl2(fA, GzB.unsqueeze(-1))  # (x, L2 G z; G z)
-
-        return logratios1, logratios2
-
-    def get_prior_decomposition(self):
-        """Returns estimate of the prior, such that
-            inv_Sigma = G.T * D * G
-        is the inverse of the prior covariance matrix.  Here D, is diagonal and G is a lower triangular matrix.
-        """
-        cov = self.cl1.cov
-        invCov = torch.linalg.inv(cov)
-        G = torch.eye(len(self.L1)).to(cov.device) + torch.matmul(
-            torch.diag(invCov[:, 0, 1] / invCov[:, 0, 0]), self.L1
-        )
-        D = invCov[:, 0, 0]
-        return G, D
-
-    def get_likelihood_components(self, x, double_precision=True):
-        """Returns linear and quadratic component of likelihood ln p(x|z).
-
-        ln p(x|z) = -1/2 * [ z.T invN z + 2 z.T b ] + const(x)
-
-        Args:
-            x: Data vector
-            double_precision: Use double precision for matrix inversions
-
-        Returns:
-            invN, b: torch.Tensor, torch.Tensor
-        """
-        mean = self.cl2.mean.detach()
-        cov = self.cl2.cov.detach()
-        L2 = self.L2.detach()
-        G, _ = self.get_prior_decomposition()
-
-        if double_precision:
-            cov = cov.double()
-            mean = mean.double()
-            L2 = L2.double()
-            x = x.double()
-            G = G.double()
-
-        xm, lm, zm = mean.T
-        invSigma_eff = torch.linalg.inv(cov)
-        invSigma_eff[:, 2:, 2:] -= torch.linalg.inv(cov[:, 2:, 2:])
-        D00 = invSigma_eff[:, 0, 0]
-        D11 = invSigma_eff[:, 1, 1]
-        D22 = invSigma_eff[:, 2, 2]
-        D12 = invSigma_eff[:, 1, 2]
-        D01 = invSigma_eff[:, 0, 1]
-        D02 = invSigma_eff[:, 0, 2]
-
-        quadratic = (
-            torch.diag(D22)
-            + torch.matmul(torch.matmul(L2.T, torch.diag(D11)), L2)
-            + torch.matmul(L2.T, torch.diag(D12))
-            + torch.matmul(torch.diag(D12), L2)
-        )
-        quadratic = torch.matmul(torch.matmul(G.T, quadratic), G)
-
-        linear = (
-            torch.matmul(torch.diag(D02) + torch.matmul(L2.T, torch.diag(D01)), x - xm)
-            - torch.matmul(torch.diag(D12) + torch.matmul(L2.T, torch.diag(D11)), lm)
-            - torch.matmul(torch.diag(D22) + torch.matmul(L2.T, torch.diag(D12)), zm)
-        )
-        linear = torch.matmul(G.T, linear)
-
-        return quadratic, linear
-
-    def get_posterior_components(self, x, double_precision=True):
-        """Returns linear and quadratic component of likelihood ln p(x|z).
-
-        ln p(z|x) = -1/2 * [ z.T invN z + 2 z.T b ] + const(x)
-
-        Args:
-            x: Data vector
-            double_precision: Use double precision for matrix inversions
-
-        Returns:
-            invN, b: torch.Tensor, torch.Tensor
-        """
-        mean = self.cl2.mean.detach()
-        cov = self.cl2.cov.detach()
-        L2 = self.L2.detach()
-        G, _ = self.get_prior_decomposition()
-
-        if double_precision:
-            cov = cov.double()
-            mean = mean.double()
-            L2 = L2.double()
-            x = x.double()
-            G = G.double()
-
-        xm, lm, zm = mean.T
-        invSigma_eff = torch.linalg.inv(cov)
-        D00 = invSigma_eff[:, 0, 0]
-        D11 = invSigma_eff[:, 1, 1]
-        D22 = invSigma_eff[:, 2, 2]
-        D12 = invSigma_eff[:, 1, 2]
-        D01 = invSigma_eff[:, 0, 1]
-        D02 = invSigma_eff[:, 0, 2]
-
-        quadratic = (
-            torch.diag(D22)
-            + torch.matmul(torch.matmul(L2.T, torch.diag(D11)), L2)
-            + torch.matmul(L2.T, torch.diag(D12))
-            + torch.matmul(torch.diag(D12), L2)
-        )
-        quadratic = torch.matmul(torch.matmul(G.T, quadratic), G)
-
-        linear = (
-            torch.matmul(torch.diag(D02) + torch.matmul(L2.T, torch.diag(D01)), x - xm)
-            - torch.matmul(torch.diag(D12) + torch.matmul(L2.T, torch.diag(D11)), lm)
-            - torch.matmul(torch.diag(D22) + torch.matmul(L2.T, torch.diag(D12)), zm)
-        )
-        linear = torch.matmul(G.T, linear)
-
-        return quadratic, linear
-
-    def get_MAP(self, x, prior_cov=None, double_precision=True, gamma=1.0):
-        """Generate MAP estimator for z.
-
-        Args:
-            x: Data vector
-            prior_cov: Prior covariance matrix to combine with estimated likelihood (if not provided, posterior estimate will be used).
-            double_precision: Use double precision for matrix inversion
-            gamma: Rescaling of likelihood function (only used when prior_cov is not None)
-
-        Returns:
-            torch.tensor: MAP estimator
-        """
-
-        if prior_cov is not None:
-            invN, b = self.get_likelihood_components(
-                x, double_precision=double_precision
-            )
-            z_MAP = torch.matmul(
-                torch.linalg.inv(invN * gamma + torch.linalg.inv(prior_cov)), -b * gamma
-            )
-        else:
-            invN, b = self.get_posterior_components(
-                x, double_precision=double_precision
-            )
-            z_MAP = torch.matmul(torch.linalg.inv(invN), -b)
-        return z_MAP
-
-    def get_prior_samples(self, N, prior_cov=None):
-        """Generate samples from approximate prior, based on output of prior decomposition.
-
-        Args:
-            N: Number of requested samples.
-            prior_cov: Prior covariance matrix (if provided, overwrites approximate prior)
-
-        Returns:
-            torch.tensor: Samples
-        """
-        if prior_cov is None:
-            G, D = self.get_prior_decomposition()
-            G = G.double()
-            D = D.double()
-            inv_cov = torch.matmul(torch.matmul(G.T, torch.diag(D)), G).double()
-            cov = torch.linalg.inv(inv_cov)
-        else:
-            cov = prior_cov.double() * 1.0
-        dist = torch.distributions.MultivariateNormal(
-            torch.zeros(len(cov)).to(cov.device).double(), covariance_matrix=cov
-        )
-        draws = dist.sample(torch.Size((N,)))
-        return draws
-
-    def get_post_samples(self, N, x, prior_cov=None, gamma=1.0):
-        """Generate samples for z, using standard matrix inversion (Cholesky decomposition).
-
-        Args:
-            x: Data vector
-            prior_cov: Prior covariance matrix
-            gamma: Rescaling factor for likelihood covariance matrix
-
-        Returns:
-            Samples
-
-        Note: This is expected to work for significantly less than 1e4
-        dimensions. For more parameters, other techniques directly based on the
-        likelihood quadratic and linear components should be used.
-        """
-        best = self.get_MAP(x, prior_cov=prior_cov, gamma=gamma)
-        if prior_cov is not None:
-            invN, _ = self.get_likelihood_components(x)
-            invN = invN * gamma
-            full_cov = torch.linalg.inv(invN + torch.linalg.inv(prior_cov))
-        else:
-            invN, _ = self.get_posterior_components(x)
-            invN = invN * gamma
-            full_cov = torch.linalg.inv(invN)
-        dist = torch.distributions.MultivariateNormal(best, full_cov)
-        draws = dist.sample(torch.Size([N]))
-        return draws
+
+#class _LogRatioEstimator_Autoregressive_Gaussian_4factors(nn.Module):
+#    r"""Estimate Gaussian log-ratios with an autoregressive model, using four factor decomposition.
+#
+#    Args:
+#        num_params: Length of parameter vector.
+#        varnames: List of names of parameter vector. If a single string is provided, indices are attached automatically.
+#        L_init: Optional initial values for L-matrix.
+#        minstd: Minimum standard deviation to enforce numerical stability
+#
+#    The forward method returns an swyft.LogRatioSamples object.
+#    """
+#
+#    def __init__(self, num_params, varnames, L_init=None, minstd: float = 1e-10):
+#        super().__init__()
+#        self.cl = LogRatioEstimator_Gaussian(
+#            num_params, varnames=varnames, minstd=minstd
+#        )
+#        self.num_params = num_params
+#        self._mask = nn.Parameter(self._get_mask(num_params), requires_grad=False)
+#        if L_init is None:
+#            L_init = 0.1 * torch.ones(num_params, num_params)
+#        self.L_full = nn.Parameter(L_init, requires_grad=True)
+#
+#    @property
+#    def L(self):
+#        """Lower triangular matrix of parameter correlations."""
+#        return self._mask * self.L_full
+#
+#    @staticmethod
+#    def _get_mask(D):
+#        mask = torch.ones(D, D)
+#        for i in range(D):
+#            mask[i, i:] = 0
+#        return mask
+#
+#    def forward(self, xA, zA, zB):
+#        """Forward method.
+#
+#        Args:
+#            xA: Data vector (num_params,)
+#            zA: True parameters (num_params,)
+#            zB: Contrastive parameters (num_params,)
+#
+#        Returns:
+#            swyft.LogRatioSamples
+#        """
+#        lA = torch.matmul(zA, self.L.T)  # + torch.randn_like(xA)*1e-1
+#        fA = torch.stack([xA, lA], dim=-1)
+#        logratios = self.cl(fA, zB.unsqueeze(-1))
+#
+#        return logratios
+#
+#    def get_likelihood_components(
+#        self, x, double_precision=True, enforce_positivity=True
+#    ):
+#        """Returns linear and quadratic component of likelihood ln p(x|z).
+#
+#        ln p(x|z) = -1/2 * [ z.T invN z + 2 z.T b ] + const(x)
+#
+#        Args:
+#            x: Data vector
+#            double_precision: Use double precision for matrix inversions
+#            enfore_positivity: Add diagonal matrix to enfore positivity of quadratic terms
+#
+#        Returns:
+#            invN, b: torch.Tensor, torch.Tensor
+#        """
+#        mean = self.cl.mean.detach()
+#        cov = self.cl.cov.detach()
+#        L = self.L.detach()
+#
+#        if double_precision:
+#            cov = cov.double()
+#            mean = mean.double()
+#            L = L.double()
+#            x = x.double()
+#
+#        xm, lm, zm = mean.T
+#        invSigma_eff = torch.linalg.inv(cov)
+#        invSigma_eff[:, 1:2, 1:2] += torch.linalg.inv(cov[:, 1:2, 1:2])
+#        invSigma_eff[:, :2, :2] -= torch.linalg.inv(cov[:, :2, :2])
+#        invSigma_eff[:, 1:, 1:] -= torch.linalg.inv(cov[:, 1:, 1:])
+#        D11 = invSigma_eff[:, 0, 0]
+#        D22 = invSigma_eff[:, 1, 1]
+#        D33 = invSigma_eff[:, 2, 2]
+#        D23 = invSigma_eff[:, 1, 2]
+#        D12 = invSigma_eff[:, 0, 1]
+#        D13 = invSigma_eff[:, 0, 2]
+#
+#        quadratic = (
+#            torch.diag(D33)
+#            + torch.matmul(torch.matmul(L.T, torch.diag(D22)), L)
+#            + torch.matmul(L.T, torch.diag(D23))
+#            + torch.matmul(torch.diag(D23), L)
+#        )
+#
+#        # NEXT: Check if really necessary
+#        if enforce_positivity:
+#            mineig = torch.linalg.eig(quadratic).eigenvalues.real.min()
+#            #    print(mineig)
+#            quadratic = (
+#                quadratic
+#                - torch.eye(len(quadratic)).to(quadratic.device) * mineig * 1.0
+#            )
+#
+#        linear = (
+#            torch.matmul(torch.diag(D13) + torch.matmul(L.T, torch.diag(D12)), x - xm)
+#            - torch.matmul(torch.diag(D23) + torch.matmul(L.T, torch.diag(D22)), lm)
+#            - torch.matmul(torch.diag(D33) + torch.matmul(L.T, torch.diag(D23)), zm)
+#        )
+#
+#        return quadratic, linear
+#
+#    def get_MAP(self, x, prior_cov=None, double_precision=True):
+#        """Generate MAP estimator for z.
+#
+#        Args:
+#            x: Data vector
+#            prior_cov: Prior covariance matrix
+#            double_precision: Use double precision for matrix inversion
+#
+#        Returns:
+#            torch.tensor: MAP estimator
+#        """
+#
+#        invN, b = self.get_likelihood_components(
+#            x, double_precision=double_precision, enforce_positivity=False
+#        )
+#        if prior_cov is not None:
+#            z_MAP = torch.matmul(
+#                torch.linalg.inv(invN + torch.linalg.inv(prior_cov)), -b
+#            )
+#        else:
+#            z_MAP = torch.matmul(torch.linalg.inv(invN), -b)
+#        return z_MAP
+#
+#    def get_post_samples(self, N, x, prior_cov=None, gamma=1.0):
+#        """Generate samples for z, using standard matrix inversion (Cholesky decomposition).
+#
+#        Args:
+#            x: Data vector
+#            prior_cov: Prior covariance matrix
+#            gamma: Rescaling factor for likelihood covariance matrix
+#
+#        Returns:
+#            Samples
+#
+#        Note: This is expected to work for significantly less than 1e4
+#        dimensions. For more parameters, other techniques directly based on the
+#        likelihood quadratic and linear components should be used.
+#        """
+#        best = self.get_MAP(x, prior_cov=prior_cov)
+#        invN, _ = self.get_likelihood_components(x, enforce_positivity=True)
+#        invN = invN * gamma
+#        full_cov = torch.linalg.inv(invN + torch.linalg.inv(prior_cov))
+#        dist = torch.distributions.MultivariateNormal(best, full_cov)
+#        draws = dist.sample(torch.Size([N]))
+#        return draws
+
+
+#class LogRatioEstimator_Gaussian_Autoregressive_Z(nn.Module):
+#    r"""Estimate high-dimensional Gaussian log-ratios with an autoregressive model.
+#
+#    Args:
+#        num_params: Length of parameter vector.
+#        varnames: List of names of parameter vector. If a single string is provided, indices are attached automatically.
+#        L_init: Optional initial values for L-matrix.
+#        minstd: Minimum standard deviation to enforce numerical stability
+#
+#    The forward method returns an swyft.LogRatioSamples object.
+#    """
+#
+#    def __init__(
+#        self, num_params, varnames, L1_init=None, L2_init=None, minstd: float = 1e-10
+#    ):
+#        super().__init__()
+#        self.cl1 = LogRatioEstimator_Gaussian(
+#            num_params, varnames=varnames, minstd=minstd
+#        )  # Estimate prior
+#        self.cl2 = LogRatioEstimator_Gaussian(
+#            num_params, varnames=varnames, minstd=minstd
+#        )  # Estimate likelihood
+#        self.num_params = num_params
+#        self._mask = nn.Parameter(self._get_mask(num_params), requires_grad=False)
+#        if L1_init is None:
+#            L1_init = torch.ones(num_params, num_params) * 0.1
+#        self.L1_full = nn.Parameter(L1_init, requires_grad=True)
+#        if L2_init is None:
+#            L2_init = torch.ones(num_params, num_params) * 0.1
+#        self.L2_full = nn.Parameter(L2_init, requires_grad=True)
+#
+#    @property
+#    def L1(self):
+#        """Lower triangular matrix of parameter correlations."""
+#        return self._mask * self.L1_full
+#
+#    @property
+#    def L2(self):
+#        """Lower triangular matrix of parameter correlations."""
+#        return self._mask * self.L2_full
+#
+#    @staticmethod
+#    def _get_mask(D):
+#        "Autoregressive masking"
+#        mask = torch.ones(D, D)
+#        for i in range(D):
+#            mask[i, i:] = 0
+#        return mask
+#
+#    def forward(self, xA, zA, zB):
+#        """Forward method.
+#
+#        Args:
+#            xA: Data vector from A (num_params,)
+#            zA: Model parameters from A (num_params,)
+#            zB: Model parameters from B (num_params,)
+#
+#        Returns:
+#            swyft.LogRatioSamples
+#        """
+#        # Estimating correlated prior p(z)
+#        L1zB = torch.matmul(zB, self.L1.T)
+#        logratios1 = self.cl1(zA.unsqueeze(-1), L1zB.unsqueeze(-1))  # (z; L1 z)
+#
+#        # Estimating correlated posterior p(Gz|x)
+#        G, D = self.get_prior_decomposition()
+#        GzA = torch.matmul(zA, G.T.detach())
+#        GzB = torch.matmul(zB, G.T.detach())
+#
+#        L2GzA = torch.matmul(GzA, self.L2.T)
+#        fA = torch.stack([xA, L2GzA], dim=-1)
+#        logratios2 = self.cl2(fA, GzB.unsqueeze(-1))  # (x, L2 G z; G z)
+#
+#        return logratios1, logratios2
+#
+#    def get_prior_decomposition(self):
+#        """Returns estimate of the prior, such that
+#            inv_Sigma = G.T * D * G
+#        is the inverse of the prior covariance matrix.  Here D, is diagonal and G is a lower triangular matrix.
+#        """
+#        cov = self.cl1.cov
+#        invCov = torch.linalg.inv(cov)
+#        G = torch.eye(len(self.L1)).to(cov.device) + torch.matmul(
+#            torch.diag(invCov[:, 0, 1] / invCov[:, 0, 0]), self.L1
+#        )
+#        D = invCov[:, 0, 0]
+#        return G, D
+#
+#    def get_likelihood_components(self, x, double_precision=True):
+#        """Returns linear and quadratic component of likelihood ln p(x|z).
+#
+#        ln p(x|z) = -1/2 * [ z.T invN z + 2 z.T b ] + const(x)
+#
+#        Args:
+#            x: Data vector
+#            double_precision: Use double precision for matrix inversions
+#
+#        Returns:
+#            invN, b: torch.Tensor, torch.Tensor
+#        """
+#        mean = self.cl2.mean.detach()
+#        cov = self.cl2.cov.detach()
+#        L2 = self.L2.detach()
+#        G, _ = self.get_prior_decomposition()
+#
+#        if double_precision:
+#            cov = cov.double()
+#            mean = mean.double()
+#            L2 = L2.double()
+#            x = x.double()
+#            G = G.double()
+#
+#        xm, lm, zm = mean.T
+#        invSigma_eff = torch.linalg.inv(cov)
+#        invSigma_eff[:, 2:, 2:] -= torch.linalg.inv(cov[:, 2:, 2:])
+#        D00 = invSigma_eff[:, 0, 0]
+#        D11 = invSigma_eff[:, 1, 1]
+#        D22 = invSigma_eff[:, 2, 2]
+#        D12 = invSigma_eff[:, 1, 2]
+#        D01 = invSigma_eff[:, 0, 1]
+#        D02 = invSigma_eff[:, 0, 2]
+#
+#        quadratic = (
+#            torch.diag(D22)
+#            + torch.matmul(torch.matmul(L2.T, torch.diag(D11)), L2)
+#            + torch.matmul(L2.T, torch.diag(D12))
+#            + torch.matmul(torch.diag(D12), L2)
+#        )
+#        quadratic = torch.matmul(torch.matmul(G.T, quadratic), G)
+#
+#        linear = (
+#            torch.matmul(torch.diag(D02) + torch.matmul(L2.T, torch.diag(D01)), x - xm)
+#            - torch.matmul(torch.diag(D12) + torch.matmul(L2.T, torch.diag(D11)), lm)
+#            - torch.matmul(torch.diag(D22) + torch.matmul(L2.T, torch.diag(D12)), zm)
+#        )
+#        linear = torch.matmul(G.T, linear)
+#
+#        return quadratic, linear
+#
+#    def get_posterior_components(self, x, double_precision=True):
+#        """Returns linear and quadratic component of likelihood ln p(x|z).
+#
+#        ln p(z|x) = -1/2 * [ z.T invN z + 2 z.T b ] + const(x)
+#
+#        Args:
+#            x: Data vector
+#            double_precision: Use double precision for matrix inversions
+#
+#        Returns:
+#            invN, b: torch.Tensor, torch.Tensor
+#        """
+#        mean = self.cl2.mean.detach()
+#        cov = self.cl2.cov.detach()
+#        L2 = self.L2.detach()
+#        G, _ = self.get_prior_decomposition()
+#
+#        if double_precision:
+#            cov = cov.double()
+#            mean = mean.double()
+#            L2 = L2.double()
+#            x = x.double()
+#            G = G.double()
+#
+#        xm, lm, zm = mean.T
+#        invSigma_eff = torch.linalg.inv(cov)
+#        D00 = invSigma_eff[:, 0, 0]
+#        D11 = invSigma_eff[:, 1, 1]
+#        D22 = invSigma_eff[:, 2, 2]
+#        D12 = invSigma_eff[:, 1, 2]
+#        D01 = invSigma_eff[:, 0, 1]
+#        D02 = invSigma_eff[:, 0, 2]
+#
+#        quadratic = (
+#            torch.diag(D22)
+#            + torch.matmul(torch.matmul(L2.T, torch.diag(D11)), L2)
+#            + torch.matmul(L2.T, torch.diag(D12))
+#            + torch.matmul(torch.diag(D12), L2)
+#        )
+#        quadratic = torch.matmul(torch.matmul(G.T, quadratic), G)
+#
+#        linear = (
+#            torch.matmul(torch.diag(D02) + torch.matmul(L2.T, torch.diag(D01)), x - xm)
+#            - torch.matmul(torch.diag(D12) + torch.matmul(L2.T, torch.diag(D11)), lm)
+#            - torch.matmul(torch.diag(D22) + torch.matmul(L2.T, torch.diag(D12)), zm)
+#        )
+#        linear = torch.matmul(G.T, linear)
+#
+#        return quadratic, linear
+#
+#    def get_MAP(self, x, prior_cov=None, double_precision=True, gamma=1.0):
+#        """Generate MAP estimator for z.
+#
+#        Args:
+#            x: Data vector
+#            prior_cov: Prior covariance matrix to combine with estimated likelihood (if not provided, posterior estimate will be used).
+#            double_precision: Use double precision for matrix inversion
+#            gamma: Rescaling of likelihood function (only used when prior_cov is not None)
+#
+#        Returns:
+#            torch.tensor: MAP estimator
+#        """
+#
+#        if prior_cov is not None:
+#            invN, b = self.get_likelihood_components(
+#                x, double_precision=double_precision
+#            )
+#            z_MAP = torch.matmul(
+#                torch.linalg.inv(invN * gamma + torch.linalg.inv(prior_cov)), -b * gamma
+#            )
+#        else:
+#            invN, b = self.get_posterior_components(
+#                x, double_precision=double_precision
+#            )
+#            z_MAP = torch.matmul(torch.linalg.inv(invN), -b)
+#        return z_MAP
+#
+#    def get_prior_samples(self, N, prior_cov=None):
+#        """Generate samples from approximate prior, based on output of prior decomposition.
+#
+#        Args:
+#            N: Number of requested samples.
+#            prior_cov: Prior covariance matrix (if provided, overwrites approximate prior)
+#
+#        Returns:
+#            torch.tensor: Samples
+#        """
+#        if prior_cov is None:
+#            G, D = self.get_prior_decomposition()
+#            G = G.double()
+#            D = D.double()
+#            inv_cov = torch.matmul(torch.matmul(G.T, torch.diag(D)), G).double()
+#            cov = torch.linalg.inv(inv_cov)
+#        else:
+#            cov = prior_cov.double() * 1.0
+#        dist = torch.distributions.MultivariateNormal(
+#            torch.zeros(len(cov)).to(cov.device).double(), covariance_matrix=cov
+#        )
+#        draws = dist.sample(torch.Size((N,)))
+#        return draws
+#
+#    def get_post_samples(self, N, x, prior_cov=None, gamma=1.0):
+#        """Generate samples for z, using standard matrix inversion (Cholesky decomposition).
+#
+#        Args:
+#            x: Data vector
+#            prior_cov: Prior covariance matrix
+#            gamma: Rescaling factor for likelihood covariance matrix
+#
+#        Returns:
+#            Samples
+#
+#        Note: This is expected to work for significantly less than 1e4
+#        dimensions. For more parameters, other techniques directly based on the
+#        likelihood quadratic and linear components should be used.
+#        """
+#        best = self.get_MAP(x, prior_cov=prior_cov, gamma=gamma)
+#        if prior_cov is not None:
+#            invN, _ = self.get_likelihood_components(x)
+#            invN = invN * gamma
+#            full_cov = torch.linalg.inv(invN + torch.linalg.inv(prior_cov))
+#        else:
+#            invN, _ = self.get_posterior_components(x)
+#            invN = invN * gamma
+#            full_cov = torch.linalg.inv(invN)
+#        dist = torch.distributions.MultivariateNormal(best, full_cov)
+#        draws = dist.sample(torch.Size([N]))
+#        return draws
 
 
 class LogRatioEstimator_Gaussian_Autoregressive_X(nn.Module):
@@ -1281,6 +1279,4 @@
             epsilon = 0.5/D1.max().item()
         geda = swyft.utils.GEDASampler(epsilon, G1, D1*gamma, G1T, U2, D2, U2T)
         draws = geda.sample(N, steps = steps, reset = reset, initialize_with_Q2= initialize_with_Q2)
-        return draws
-=======
->>>>>>> bd1a71b8
+        return draws