--- conflicted
+++ resolved
@@ -359,26 +359,6 @@
             time.sleep(1)
             status = self.get_simulation_status(indices)
 
-<<<<<<< HEAD
-=======
-    # FIXME: Necessary
-    @staticmethod
-    def _extract_xshape_from_zarr_group(group):
-        return group[Store._filesystem.sims].shape[1:]
-
-    @staticmethod
-    def _extract_zdim_from_zarr_group(group):
-        return group[Store._filesystem.pars].shape[1]
-
-    @staticmethod
-    def _extract_sim_shapes_from_zarr_group(group):
-        return {k: v.shape[1:] for k, v in group[Store._filesystem.sims].items()}
-
-    @staticmethod
-    def _extract_params_from_zarr_group(group):
-        return [k for k in group[Store._filesystem.pars].keys()]
-
->>>>>>> 8b55076a
 
 class DirectoryStore(Store):
     def __init__(
