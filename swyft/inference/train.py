# pylint: disable=no-member, not-callable
import logging
from contextlib import suppress
from copy import deepcopy
from typing import Sequence

import numpy as np
import torch

from swyft.inference.loss import loss_fn
from swyft.utils import dict_to_device

log = logging.getLogger(__name__)


def split_length_by_percentage(length: int, percents: Sequence[float]) -> Sequence[int]:
    assert np.isclose(sum(percents), 1.0), f"{percents} does not sum to 1."
    lengths = [int(percent * length) for percent in percents]

    # Any extra from round off goes to the first split.
    difference = length - sum(lengths)
    lengths[0] += difference
    assert length == sum(
        lengths
    ), f"Splitting into {lengths} should equal total {length}."
    return lengths


# We have the posterior exactly because our proir is known and flat. Flip bayes theorem, we have the likelihood ratio.
# Consider that the variance of the loss from different legs causes some losses to have high coefficients in front of them.
def train(
    head,
    tail,
    train_loader,
    validation_loader,
    early_stopping_patience,
    max_epochs,
    optimizer_fn,
    lr,
    scheduler_fn,
    reduce_lr_factor,
    reduce_lr_patience,
    device="cpu",
    non_blocking=True,
):
    """Network training loop.

    Args:

    Returns:
        train_losses, validation_losses, best_state_dict_head, best_state_dict_tail
    """
    # TODO consider that the user might want other training stats, like number of correct samples for example
    def do_epoch(loader: torch.utils.data.dataloader.DataLoader, train: bool):
        accumulated_loss = 0
        training_context = suppress() if train else torch.no_grad()
        with training_context:
            for batch in loader:
                optimizer.zero_grad()
                sim, z = batch

                obs = dict_to_device(sim, device=device, non_blocking=non_blocking)
                params = z.to(device, non_blocking=non_blocking)
                losses = loss_fn(head, tail, obs, params)
                loss = sum(losses)

                if train:
                    loss.backward()
                    optimizer.step()

                accumulated_loss += loss.detach().cpu().numpy().item()

        return accumulated_loss

    max_epochs = 2 ** 31 - 1 if max_epochs is None else max_epochs
    params = list(head.parameters()) + list(tail.parameters())
    optimizer = optimizer_fn(params, lr=lr)
    scheduler = scheduler_fn(
        optimizer,
        factor=reduce_lr_factor,
        patience=reduce_lr_patience,
    )

    n_train_batches = len(train_loader) if len(train_loader) != 0 else 1
    n_validation_batches = len(validation_loader) if len(validation_loader) != 0 else 1

    train_losses, validation_losses = [], []
    epoch, fruitless_epoch, min_loss = 0, 0, float("Inf")
    while epoch < max_epochs and fruitless_epoch < early_stopping_patience:
        head.train()
        tail.train()
        train_loss = do_epoch(train_loader, True)
        train_losses.append(train_loss / n_train_batches)

        # network.eval()
        head.eval()
        tail.eval()
        validation_loss = do_epoch(validation_loader, False)
        l = validation_loss / n_validation_batches
        logging.debug(
            "validation loss = %.4g" % l
        )
        epoch += 1
        # FIXME: Not optimal when multiple parameter groups are present
        lr = optimizer.param_groups[0]['lr']
        print("Training: lr=%.2g, Epoch=%i, VL=%.4g"%(lr, epoch, l), end="\r", flush=True)
        validation_losses.append(l)

        if epoch == 0 or min_loss > validation_loss:
            fruitless_epoch = 0
            min_loss = validation_loss
            # TODO update
            best_state_dict_head = deepcopy(head.state_dict())
            best_state_dict_tail = deepcopy(tail.state_dict())
        else:
            fruitless_epoch += 1
<<<<<<< HEAD
        scheduler.step(l)

    print("Training: lr=%.2g, Epoch=%i, VL=%.4g"%(lr, epoch, l))
=======
        scheduler.step(avg_validation_loss)
        print(
            f"Epoch {epoch}. Validation Loss {avg_validation_loss:.4g}",
            end="\r",
            flush=True,
        )
    print("")
>>>>>>> 34a9f637

    return train_losses, validation_losses, best_state_dict_head, best_state_dict_tail


def _get_ntrain_nvalid(validation_size, len_dataset):
    if isinstance(validation_size, float):
        percent_validation = validation_size
        percent_train = 1.0 - percent_validation
        ntrain, nvalid = split_length_by_percentage(
            len_dataset, (percent_train, percent_validation)
        )
        if nvalid % 2 != 0:
            nvalid += 1
            ntrain -= 1
    elif isinstance(validation_size, int):
        nvalid = validation_size
        ntrain = len_dataset - nvalid
        assert ntrain > 0

        if nvalid % 2 != 0:
            nvalid += 1
            ntrain -= 1
    else:
        raise TypeError()
    return ntrain, nvalid


def trainloop(
    head,
    tail,
    dataset,
    batch_size=64,
    validation_size=0.1,
    early_stopping_patience=10,
    max_epochs=50,
    optimizer_fn=torch.optim.Adam,
    lr=1e-3,
    scheduler_fn=torch.optim.lr_scheduler.ReduceLROnPlateau,
    reduce_lr_factor=0.1,
    reduce_lr_patience=5,
    nworkers=0,
    device="cpu",
):
    log.debug("Entering trainloop")
    log.debug(f"{'batch_size':>25} {batch_size:<4}")
    log.debug(f"{'validation_size':>25} {validation_size:<4}")
    log.debug(f"{'early_stopping_patience':>25} {early_stopping_patience:<4}")
    log.debug(f"{'max_epochs':>25} {max_epochs:<4}")
    log.debug(f"{'optimizer_fn':>25} {repr(optimizer_fn):<4}")
    log.debug(f"{'lr':>25} {lr:<4}")
    log.debug(f"{'scheduler_fn':>25} {repr(scheduler_fn):<4}")
    log.debug(f"{'reduce_lr_factor':>25} {reduce_lr_factor:<4}")
    log.debug(f"{'reduce_lr_patience':>25} {reduce_lr_patience:<4}")
    log.debug(f"{'nworkers':>25} {nworkers:<4}")

    assert validation_size > 0
    ntrain, nvalid = _get_ntrain_nvalid(validation_size, len(dataset))

    dataset_train, dataset_valid = torch.utils.data.random_split(
        dataset, [ntrain, nvalid]
    )
    train_loader = torch.utils.data.DataLoader(
        dataset_train,
        batch_size=batch_size,
        num_workers=nworkers,
        pin_memory=True,
        drop_last=True,
    )
    valid_loader = torch.utils.data.DataLoader(
        dataset_valid,
        batch_size=min(batch_size, nvalid),
        num_workers=nworkers,
        pin_memory=True,
        drop_last=True,
    )
    tl, vl, sd_head, sd_tail = train(
        head,
        tail,
        train_loader,
        valid_loader,
        early_stopping_patience=early_stopping_patience,
        max_epochs=max_epochs,
        optimizer_fn=optimizer_fn,
        lr=lr,
        scheduler_fn=scheduler_fn,
        reduce_lr_factor=reduce_lr_factor,
        reduce_lr_patience=reduce_lr_patience,
        device=device,
    )
    vl_minimum = min(vl)
    vl_min_idx = vl.index(vl_minimum)
    train_loss = tl[: vl_min_idx + 1]
    valid_loss = vl[: vl_min_idx + 1]
    head.load_state_dict(sd_head)
    tail.load_state_dict(sd_tail)
    log.debug("Train losses: " + str(train_loss))
    log.debug("Valid losses: " + str(valid_loss))
    log.debug("Finished trainloop.")
    return dict(train_loss=train_loss, valid_loss=valid_loss)


if __name__ == "__main__":
    pass<|MERGE_RESOLUTION|>--- conflicted
+++ resolved
@@ -114,19 +114,9 @@
             best_state_dict_tail = deepcopy(tail.state_dict())
         else:
             fruitless_epoch += 1
-<<<<<<< HEAD
         scheduler.step(l)
 
-    print("Training: lr=%.2g, Epoch=%i, VL=%.4g"%(lr, epoch, l))
-=======
-        scheduler.step(avg_validation_loss)
-        print(
-            f"Epoch {epoch}. Validation Loss {avg_validation_loss:.4g}",
-            end="\r",
-            flush=True,
-        )
     print("")
->>>>>>> 34a9f637
 
     return train_losses, validation_losses, best_state_dict_head, best_state_dict_tail
 
