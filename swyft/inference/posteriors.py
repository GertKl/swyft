import logging
from warnings import warn

import numpy as np
import torch

<<<<<<< HEAD
from .ratios import RatioEstimator
from swyft.networks import DefaultHead, DefaultTail
from swyft.types import Array, Device, Sequence, Tuple
from swyft.utils import tupelize_marginals
=======
>>>>>>> 109fef08
import swyft
from swyft.networks import DefaultHead, DefaultTail

<<<<<<< HEAD
=======
from .ratios import JoinedRatioCollection, RatioCollection

>>>>>>> 109fef08
logging.basicConfig(level=logging.DEBUG, format="%(message)s")

class Posteriors:
    def __init__(self, dataset, simhook=None):
        # Store relevant information about dataset
        self._prior = dataset.prior
        self._indices = dataset.indices
        self._N = len(dataset)
        self._ratios = {}

        # Temporary
        self._dataset = dataset

    def add(
        self,
        marginals,
        head=DefaultHead,
        tail=DefaultTail,
        head_args: dict = {},
        tail_args: dict = {},
        device="cpu",
    ):
        """Add marginals.

        Args:
            head (swyft.Module instance or type): Head network (optional).
            tail (swyft.Module instance or type): Tail network (optional).
            head_args (dict): Keyword arguments for head network instantiation.
            tail_args (dict): Keyword arguments for tail network instantiation.
        """
        marginals = tupelize_marginals(marginals)
        re = RatioEstimator(
            marginals,
            device=device,
            head=head,
            tail=tail,
            head_args=head_args,
            tail_args=tail_args,
        )
        self._ratios[marginals] = re

    def train(
        self,
        marginals,
        train_args: dict = {}
    ):
        """Train marginals.

        Args:
            train_args (dict): Training keyword arguments.
        """
        marginals = tupelize_marginals(marginals)
        re = self._ratios[marginals]
        re.train(self._dataset, **train_args)

    def sample(self, N, obs0):
        """Resturn weighted posterior samples for given observation.

        Args:
            obs0 (dict): Observation of interest.
            N (int): Number of samples to return.
        """
        v = self._prior.sample(N)  # prior samples

        # Unmasked original wrongly normalized log_prob densities
        #log_probs = self._prior.log_prob(v)
        u = self._prior.ptrans.u(v)

        ratios = self._eval_ratios(obs0, u)  # evaluate lnL for reference observation
        weights = {}
        for k, val in ratios.items():
            weights[k] = np.exp(val)
        return dict(params=v, weights=weights)

    @property
    def bound(self):
        return self._prior.bound

    @property
    def ptrans(self):
        return self._prior.ptrans

    def _eval_ratios(self, obs: Array, params: Array, n_batch=100):
        result = {}
        for marginals, rc in self._ratios.items():
            ratios = rc.ratios(obs, params, n_batch=n_batch)
            result.update(ratios)
        return result

    def state_dict(self):
        state_dict = dict(
            prior=self._prior.state_dict(),
            indices=self._indices,
            N=self._N,
            ratios=[r.state_dict() for r in self._ratios],
        )
        return state_dict

    @classmethod
    def from_state_dict(cls, state_dict, dataset=None, device="cpu"):
        obj = Posteriors.__new__(Posteriors)
        obj._prior = swyft.Prior.from_state_dict(state_dict["prior"])
        obj._indices = state_dict["indices"]
        obj._N = state_dict["N"]
        obj._ratios = [
            RatioEstimator.from_state_dict(sd) for sd in state_dict["ratios"]
        ]

        obj._dataset = dataset
        obj._device = device
        return obj

    @classmethod
    def load(cls, filename, dataset=None, device="cpu"):
        sd = torch.load(filename)
        return cls.from_state_dict(sd, dataset=dataset, device=device)

    def save(self, filename):
        sd = self.state_dict()
        torch.save(sd, filename)

    @classmethod
    def from_Microscope(cls, micro):
        # FIXME: Return copy
        return micro._posteriors[-1]<|MERGE_RESOLUTION|>--- conflicted
+++ resolved
@@ -4,21 +4,11 @@
 import numpy as np
 import torch
 
-<<<<<<< HEAD
-from .ratios import RatioEstimator
+import swyft
+from swyft.types import Array
 from swyft.networks import DefaultHead, DefaultTail
-from swyft.types import Array, Device, Sequence, Tuple
 from swyft.utils import tupelize_marginals
-=======
->>>>>>> 109fef08
-import swyft
-from swyft.networks import DefaultHead, DefaultTail
 
-<<<<<<< HEAD
-=======
-from .ratios import JoinedRatioCollection, RatioCollection
-
->>>>>>> 109fef08
 logging.basicConfig(level=logging.DEBUG, format="%(message)s")
 
 class Posteriors:
