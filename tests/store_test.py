import tempfile
import time
from itertools import product
from pathlib import Path

import numpy as np
import pytest
import zarr
<<<<<<< HEAD
from pathlib import Path
from itertools import product
from swyft.store.store import DirectoryStore, MemoryStore
from swyft.store.simulator import Simulator, DaskSimulator, SimulationStatus
=======

>>>>>>> 51d18697
from swyft import Prior
from swyft.store.simulator import Simulator
from swyft.store.store import DirectoryStore, MemoryStore


def model(params):
    p = np.linspace(-1, 1, 10)
    a, b = params
    mu = p * a + b
    return dict(x=mu)


def broken_model(params):
    raise ValueError("oops!")


def model_multi_out(params):
    p = np.linspace(-1, 1, 10)
    a, b = params
    mu = p * a + b
    mu2 = np.reshape(p * a - b, (2, 5))
    return dict(x1=mu, x2=mu2)


sim = Simulator(model, pnames=["a", "b"], sim_shapes=dict(x=(10,)))
sim_multi_out = Simulator(
    model_multi_out, pnames=["a", "b"], sim_shapes=dict(x1=(10,), x2=(2, 5))
)
prior = Prior(lambda u: u * np.array([1.0, 0.5]), zdim=2)


class TestStoreIO:
    def test_init_memory_store(self):
        store = MemoryStore(2, simulator=sim)
        assert len(store.params) == 2
        assert isinstance(store.zarr_store, zarr.storage.MemoryStore)
        assert isinstance(store._simulator, Simulator)

    def test_init_memory_store_multi_outputs(self):

        store = MemoryStore(2, simulator=sim_multi_out)
        assert len(store.params) == 2
        assert {k: v for k, v in store._simulator.sim_shapes.items()} == {
            "x1": (10,),
            "x2": (2, 5),
        }

    def test_init_directory_store_multi_outputs(self):
        with tempfile.TemporaryDirectory() as td:
            store = DirectoryStore(2, simulator=sim_multi_out, path=td)
            assert len(store.params) == 2
            assert {k: v for k, v in store._simulator.sim_shapes.items()} == {
                "x1": (10,),
                "x2": (2, 5),
            }
            td_path = Path(td)
            items = [
                p.relative_to(td).as_posix() for p in td_path.rglob("*/") if p.is_dir()
            ]
            assert len(items) > 0

    def test_memory_store_save(self):
        store = MemoryStore.from_model(model, prior)
        with tempfile.TemporaryDirectory() as td:
            td_path = Path(td)
            store.save(td)
            items = [
                p.relative_to(td).as_posix() for p in td_path.rglob("*") if p.is_dir()
            ]
            assert len(items) > 0

    def test_memory_store_load(self):
        store = MemoryStore(2, simulator=sim_multi_out)
        with tempfile.TemporaryDirectory() as td:
            store.save(td)
            loaded = MemoryStore.load(td)
            loaded.set_simulator(sim_multi_out)
            assert loaded.params == store.params
            assert loaded.zarr_store.root == store.zarr_store.root
            assert loaded._simulator.sim_shapes == sim_multi_out.sim_shapes

    def test_directory_store_load(self):
        with tempfile.TemporaryDirectory() as td:
            store = DirectoryStore(2, simulator=sim_multi_out, path=td)
            loaded = DirectoryStore.load(td)
            assert loaded.params == store.params
            assert loaded.zarr_store.path == store.zarr_store.path


class TestStoreRun:
    def test_memory_store_sample(self):
        store = MemoryStore.from_model(model, prior)
        indices = store.sample(100, prior)
        assert len(indices) == len(store)

    def test_memory_store_simulate(self):
        store = MemoryStore(2, simulator=sim_multi_out)
        indices = store.sample(100, prior)
        ind_sim = indices[:50]
        store.simulate(ind_sim)

        assert store.sims.x1[49].sum() != 0
        assert store.sims.x1[50].sum() == 0

    def test_directory_store_sample(self):
        with tempfile.TemporaryDirectory() as td:
            store = DirectoryStore(2, simulator=sim_multi_out, path=td)
            indices = store.sample(100, prior)
            assert len(indices) == len(store)

    def test_directory_store_simulate(self):
        with tempfile.TemporaryDirectory() as td:
            store = DirectoryStore(2, simulator=sim, path=td)
            ind_sim = store.sample(100, prior)
            store.simulate(ind_sim)
            assert store.sims.x[:].sum(axis=1).all()

    def test_directory_store_simulate_partial(self):
        with tempfile.TemporaryDirectory() as td:
            store = DirectoryStore(2, simulator=sim, path=td)
            ind_sim = store.sample(100, prior)
            ind_sim = ind_sim[:40]
            store.simulate(ind_sim)
            assert store.sims.x[39].sum() != 0
            assert store.sims.x[40].sum() == 0

    def test_store_lockfile(self):
        with tempfile.TemporaryDirectory() as td:
            store_dir = DirectoryStore(
                2, simulator=sim, path=td, sync_path=td + ".sync"
            )
            assert store_dir._lock is not None
            assert store_dir._lock.lockfile is None

            store_dir.lock()
            assert store_dir._lock.lockfile is not None

            store_dir.unlock()
            assert store_dir._lock.lockfile is None

    def test_interupted_simulator_failed(self):
        sim_fail = Simulator(broken_model, pnames=["a", "b"], sim_shapes={"obs": (2,)})
        store = MemoryStore(simulator=sim_fail)
        store.add(10, prior)
        store.simulate()
        assert all(store.sim_status[:] == SimulationStatus.FAILED)

    def test_interupted_dasksimulator_failed(self):
        sim_fail = DaskSimulator(
            broken_model, pnames=["a", "b"], sim_shapes={"obs": (2,)}
        )
        store = MemoryStore(simulator=sim_fail)
        # store = DirectoryStore(path="test.zarr", simulator=sim)
        store.add(10, prior)
        store.simulate()
        assert all(store.sim_status[:] == SimulationStatus.FAILED)


if __name__ == "__main__":
    pass<|MERGE_RESOLUTION|>--- conflicted
+++ resolved
@@ -6,16 +6,9 @@
 import numpy as np
 import pytest
 import zarr
-<<<<<<< HEAD
-from pathlib import Path
-from itertools import product
-from swyft.store.store import DirectoryStore, MemoryStore
+
+from swyft import Prior
 from swyft.store.simulator import Simulator, DaskSimulator, SimulationStatus
-=======
-
->>>>>>> 51d18697
-from swyft import Prior
-from swyft.store.simulator import Simulator
 from swyft.store.store import DirectoryStore, MemoryStore
 
 
