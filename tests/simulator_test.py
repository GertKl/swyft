<<<<<<< HEAD
import numpy as np
import pytest
from dask.distributed import LocalCluster

from swyft.utils.simulator import Simulator


# linear model
def model(params):
    p = np.linspace(-1, 1, 10)  # Nbin = 10
    mu = params["a"] + p * params["b"]
    return dict(x=mu)


def model_none_dict(params):
    mu = None
    return dict(x=mu)
=======
import tempfile
import time
>>>>>>> 00d1071e

import numpy as np
import zarr
from dask.distributed import LocalCluster, get_client

from swyft import Simulator
from swyft.store.simulator import SimulationStatus


def model(params):
    p = np.linspace(-1, 1, 10)
    a, b = params
    mu = p * a + b
    return dict(x=mu)


def _wait_for_all_tasks(timeout=20):
    client = get_client()
    start_time = time.time()
    while time.time() - start_time < timeout:
        if len(client.who_has()) == 0:
            break
        time.sleep(0.1)


def test_run_simulator_with_processes_and_numpy_array():
    """
    If the store is in memory (here a Numpy array) and the Dask workers do not
    share  memory with the client (e.g. we have a processes-based cluster),
    collect_in_memory must be set to True.
    """
    cluster = LocalCluster(n_workers=2, processes=True, threads_per_worker=1)
    simulator = Simulator(model, sim_shapes=dict(x=(10,)), cluster=cluster)

    pars = np.random.random((100, 2))
    sims = dict(x=np.zeros((100, 10)))
    sim_status = np.full(100, SimulationStatus.RUNNING, dtype=np.int)

    simulator.run(
        pars=pars,
        sims=sims,
        sim_status=sim_status,
        indices=np.arange(100, dtype=np.int),
        collect_in_memory=True,
        batch_size=20,
    )

    assert np.all(sim_status == SimulationStatus.FINISHED)
    assert not np.all(np.isclose(sims["x"].sum(axis=1), 0.0))
    simulator.client.close()
    cluster.close()


def test_run_simulator_with_threads_and_numpy_array():
    """
    If the store is in memory (here a Numpy array) and the Dask workers share
    memory with the client (i.e. we have a threads-based cluster),
    collect_in_memory can be set to False.
    """
    cluster = LocalCluster(n_workers=2, processes=False, threads_per_worker=1)
    simulator = Simulator(model, sim_shapes=dict(x=(10,)), cluster=cluster)

    pars = np.random.random((100, 2))
    sims = dict(x=np.zeros((100, 10)))
    sim_status = np.full(100, SimulationStatus.RUNNING, dtype=np.int)

    # the following is non-blocking (it immediately returns)
    simulator.run(
        pars=pars,
        sims=sims,
        sim_status=sim_status,
        indices=np.arange(100, dtype=np.int),
        collect_in_memory=False,
        batch_size=20,
    )

    # need to wait for tasks to be completed
    _wait_for_all_tasks()

    assert np.all(sim_status == SimulationStatus.FINISHED)
    assert not np.all(np.isclose(sims["x"].sum(axis=1), 0.0))
    simulator.client.close()
    cluster.close()


def test_run_simulator_with_processes_and_zarr_memory_store():
    """
    If the store is in memory (here a Zarr MemoryStore) and the Dask workers do
    not share memory with the client (i.e. we have a processes-based cluster),
    collect_in_memory must be set to True.
    """
    cluster = LocalCluster(n_workers=2, processes=True, threads_per_worker=1)
    simulator = Simulator(model, sim_shapes=dict(x=(10,)), cluster=cluster)

    pars = zarr.zeros((100, 2))
    pars[:, :] = np.random.random(pars.shape)
    x = zarr.zeros((100, 10))
    sims = dict(x=x.oindex)
    sim_status = zarr.full(100, SimulationStatus.RUNNING, dtype="int")

    simulator.run(
        pars=pars,
        sims=sims,
        sim_status=sim_status.oindex,
        indices=np.arange(100, dtype=np.int),
        collect_in_memory=True,
        batch_size=20,
    )

    assert np.all(sim_status[:] == SimulationStatus.FINISHED)
    assert not np.all(np.isclose(sims["x"][:, :].sum(axis=1), 0.0))
    simulator.client.close()
    cluster.close()


def test_run_simulator_with_threads_and_zarr_memory_store():
    """
    If the store is in memory (here a Zarr MemoryStore) and the Dask workers
    share memory with the client (i.e. we have a threads-based cluster),
    collect_in_memory can be set to False.
    """
    cluster = LocalCluster(n_workers=2, processes=False, threads_per_worker=1)
    simulator = Simulator(model, sim_shapes=dict(x=(10,)), cluster=cluster)

    pars = zarr.zeros((100, 2))
    pars[:, :] = np.random.random(pars.shape)
    x = zarr.zeros((100, 10))
    sims = dict(x=x.oindex)
    sim_status = zarr.full(100, SimulationStatus.RUNNING, dtype="int")

    # the following is non-blocking (it immediately returns)
    simulator.run(
        pars=pars,
        sims=sims,
        sim_status=sim_status.oindex,
        indices=np.arange(100, dtype=np.int),
        collect_in_memory=False,
        batch_size=20,
    )

    # need to wait for tasks to be completed
    _wait_for_all_tasks()

    assert np.all(sim_status[:] == SimulationStatus.FINISHED)
    assert not np.all(np.isclose(sims["x"][:, :].sum(axis=1), 0.0))
    simulator.client.close()
    cluster.close()


def test_run_simulator_with_threads_and_zarr_directory_store():
    """
    If the store is on disk (here a Zarr DirectoryStore), collect_in_memory can
    be set to False (but synchronization needs to be employed).
    """
    cluster = LocalCluster(n_workers=2, processes=False, threads_per_worker=1)
    simulator = Simulator(model, sim_shapes=dict(x=(10,)), cluster=cluster)

    with tempfile.TemporaryDirectory() as tmpdir:
        pars = zarr.open(f"{tmpdir}/pars.zarr", shape=(100, 2))
        pars[:, :] = np.random.random(pars.shape)
        x = zarr.open(
            f"{tmpdir}/x.zarr", shape=(100, 10), synchronizer=zarr.ThreadSynchronizer()
        )
        x[:, :] = 0.0
        sims = dict(x=x.oindex)
        sim_status = zarr.open(
            f"{tmpdir}/sim_status.zarr",
            shape=(100,),
            synchronizer=zarr.ThreadSynchronizer(),
        )
        sim_status[:] = np.full(100, SimulationStatus.RUNNING, dtype="int")

        # the following is non-blocking (it immediately returns)
        simulator.run(
            pars=pars,
            sims=sims,
            sim_status=sim_status.oindex,
            indices=np.arange(100, dtype=np.int),
            collect_in_memory=False,
            batch_size=20,
        )

        # need to wait for tasks to be completed
        _wait_for_all_tasks()

        assert np.all(sim_status[:] == SimulationStatus.FINISHED)
        assert not np.all(np.isclose(sims["x"][:, :].sum(axis=1), 0.0))
    simulator.client.close()
    cluster.close()


def test_run_simulator_with_processes_and_zarr_directory_store():
    """
    If the store is on disk (here a Zarr DirectoryStore), collect_in_memory can
    be set to False (but synchronization needs to be employed).
    """
    cluster = LocalCluster(n_workers=2, processes=True, threads_per_worker=1)
    simulator = Simulator(model, sim_shapes=dict(x=(10,)), cluster=cluster)

    with tempfile.TemporaryDirectory() as tmpdir:
        pars = zarr.open(f"{tmpdir}/pars.zarr", shape=(100, 2))
        pars[:, :] = np.random.random(pars.shape)
        synchronizer = zarr.ProcessSynchronizer(path=f"{tmpdir}/x.sync")
        x = zarr.open(f"{tmpdir}/x.zarr", shape=(100, 10), synchronizer=synchronizer)
        x[:, :] = 0.0
        sims = dict(x=x.oindex)
        synchronizer = zarr.ProcessSynchronizer(path=f"{tmpdir}/sim_status.sync")
        sim_status = zarr.open(
            f"{tmpdir}/sim_status.zarr",
            shape=(100,),
            synchronizer=synchronizer,
            dtype="int",
        )
        sim_status[:] = np.full(100, SimulationStatus.RUNNING, dtype="int")

        # the following is non-blocking (it immediately returns)
        simulator.run(
            pars=pars,
            sims=sims,
            sim_status=sim_status.oindex,
            indices=np.arange(100, dtype=np.int),
            collect_in_memory=False,
            batch_size=20,
        )

        # need to wait for tasks to be completed
        _wait_for_all_tasks()

        assert np.all(sim_status[:] == SimulationStatus.FINISHED)
        assert not np.all(np.isclose(sims["x"][:, :].sum(axis=1), 0.0))
    simulator.client.close()
    cluster.close()<|MERGE_RESOLUTION|>--- conflicted
+++ resolved
@@ -1,25 +1,24 @@
-<<<<<<< HEAD
-import numpy as np
-import pytest
-from dask.distributed import LocalCluster
-
-from swyft.utils.simulator import Simulator
-
-
-# linear model
-def model(params):
-    p = np.linspace(-1, 1, 10)  # Nbin = 10
-    mu = params["a"] + p * params["b"]
-    return dict(x=mu)
-
-
-def model_none_dict(params):
-    mu = None
-    return dict(x=mu)
-=======
+# FIXME: Deprecated?
+#import numpy as np
+#import pytest
+#from dask.distributed import LocalCluster
+#
+#from swyft.utils.simulator import Simulator
+#
+#
+## linear model
+#def model(params):
+#    p = np.linspace(-1, 1, 10)  # Nbin = 10
+#    mu = params["a"] + p * params["b"]
+#    return dict(x=mu)
+#
+#
+#def model_none_dict(params):
+#    mu = None
+#    return dict(x=mu)
+
 import tempfile
 import time
->>>>>>> 00d1071e
 
 import numpy as np
 import zarr
